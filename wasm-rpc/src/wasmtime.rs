// Copyright 2024 Golem Cloud
//
// Licensed under the Apache License, Version 2.0 (the "License");
// you may not use this file except in compliance with the License.
// You may obtain a copy of the License at
//
//     http://www.apache.org/licenses/LICENSE-2.0
//
// Unless required by applicable law or agreed to in writing, software
// distributed under the License is distributed on an "AS IS" BASIS,
// WITHOUT WARRANTIES OR CONDITIONS OF ANY KIND, either express or implied.
// See the License for the specific language governing permissions and
// limitations under the License.

use crate::{Uri, Value};
use golem_wasm_ast::analysis::AnalysedType;
use wasmtime::component::{types, ResourceAny, Type, Val};

pub enum EncodingError {
    ParamTypeMismatch,
    ValueMismatch { details: String },
    Unknown { details: String },
}

pub trait ResourceStore {
    fn self_uri(&self) -> Uri;
    fn add(&mut self, resource: ResourceAny) -> u64;
    fn get(&mut self, resource_id: u64) -> Option<ResourceAny>;
    fn borrow(&self, resource_id: u64) -> Option<ResourceAny>;
}

pub struct DecodeParamResult {
    pub val: Val,
    pub resources_to_drop: Vec<ResourceAny>,
}

impl DecodeParamResult {
    pub fn simple(val: Val) -> Self {
        Self {
            val,
            resources_to_drop: Vec::new(),
        }
    }
}

/// Converts a Value to a wasmtime Val based on the available type information.
pub fn decode_param(
    param: &Value,
    param_type: &Type,
    resource_store: &mut impl ResourceStore,
) -> Result<DecodeParamResult, EncodingError> {
    match param_type {
        Type::Bool => match param {
            Value::Bool(bool) => Ok(DecodeParamResult::simple(Val::Bool(*bool))),
            _ => Err(EncodingError::ParamTypeMismatch),
        },
        Type::S8 => match param {
            Value::S8(s8) => Ok(DecodeParamResult::simple(Val::S8(*s8))),
            _ => Err(EncodingError::ParamTypeMismatch),
        },
        Type::U8 => match param {
            Value::U8(u8) => Ok(DecodeParamResult::simple(Val::U8(*u8))),
            _ => Err(EncodingError::ParamTypeMismatch),
        },
        Type::S16 => match param {
            Value::S16(s16) => Ok(DecodeParamResult::simple(Val::S16(*s16))),
            _ => Err(EncodingError::ParamTypeMismatch),
        },
        Type::U16 => match param {
            Value::U16(u16) => Ok(DecodeParamResult::simple(Val::U16(*u16))),
            _ => Err(EncodingError::ParamTypeMismatch),
        },
        Type::S32 => match param {
            Value::S32(s32) => Ok(DecodeParamResult::simple(Val::S32(*s32))),
            _ => Err(EncodingError::ParamTypeMismatch),
        },
        Type::U32 => match param {
            Value::U32(u32) => Ok(DecodeParamResult::simple(Val::U32(*u32))),
            _ => Err(EncodingError::ParamTypeMismatch),
        },
        Type::S64 => match param {
            Value::S64(s64) => Ok(DecodeParamResult::simple(Val::S64(*s64))),
            _ => Err(EncodingError::ParamTypeMismatch),
        },
        Type::U64 => match param {
            Value::U64(u64) => Ok(DecodeParamResult::simple(Val::U64(*u64))),
            _ => Err(EncodingError::ParamTypeMismatch),
        },
        Type::Float32 => match param {
            Value::F32(f32) => Ok(DecodeParamResult::simple(Val::Float32(*f32))),
            _ => Err(EncodingError::ParamTypeMismatch),
        },
        Type::Float64 => match param {
            Value::F64(f64) => Ok(DecodeParamResult::simple(Val::Float64(*f64))),
            _ => Err(EncodingError::ParamTypeMismatch),
        },
        Type::Char => match param {
            Value::Char(char) => Ok(DecodeParamResult::simple(Val::Char(*char))),
            _ => Err(EncodingError::ParamTypeMismatch),
        },
        Type::String => match param {
            Value::String(string) => Ok(DecodeParamResult::simple(Val::String(string.clone()))),
            _ => Err(EncodingError::ParamTypeMismatch),
        },
        Type::List(ty) => match param {
            Value::List(values) => {
                let mut decoded_values = Vec::new();
                let mut resource_ids_to_drop = Vec::new();
                for value in values {
                    let decoded_param = decode_param(value, &ty.ty(), resource_store)?;
                    decoded_values.push(decoded_param.val);
                    resource_ids_to_drop.extend(decoded_param.resources_to_drop);
                }
                Ok(DecodeParamResult {
                    val: Val::List(decoded_values),
                    resources_to_drop: resource_ids_to_drop,
                })
            }
            _ => Err(EncodingError::ParamTypeMismatch),
        },
        Type::Record(ty) => match param {
            Value::Record(values) => {
                let mut record_values = Vec::new();
                let mut resource_ids_to_drop = Vec::new();

                for (value, field) in values.iter().zip(ty.fields()) {
                    let decoded_param = decode_param(value, &field.ty, resource_store)?;
                    record_values.push((field.name.to_string(), decoded_param.val));
                    resource_ids_to_drop.extend(decoded_param.resources_to_drop);
                }

                Ok(DecodeParamResult {
                    val: Val::Record(record_values),
                    resources_to_drop: resource_ids_to_drop,
                })
            }
            _ => Err(EncodingError::ParamTypeMismatch),
        },
        Type::Tuple(ty) => match param {
            Value::Tuple(values) => {
                let mut tuple_values = Vec::new();
                let mut resource_ids_to_drop = Vec::new();

                for (value, ty) in values.iter().zip(ty.types()) {
                    let decoded_param = decode_param(value, &ty, resource_store)?;
                    tuple_values.push(decoded_param.val);
                    resource_ids_to_drop.extend(decoded_param.resources_to_drop);
                }

                Ok(DecodeParamResult {
                    val: Val::Tuple(tuple_values),
                    resources_to_drop: resource_ids_to_drop,
                })
            }
            _ => Err(EncodingError::ParamTypeMismatch),
        },
        Type::Variant(ty) => match param {
            Value::Variant {
                case_idx,
                case_value,
            } => {
                let cases: Vec<types::Case> = ty.cases().collect();
                let case = cases
                    .get(*case_idx as usize)
                    .ok_or(EncodingError::ValueMismatch {
                        details: format!("could not get case for discriminant {}", case_idx),
                    })?;
                let name = case.name;
                let case_ty = match case.ty {
                    Some(ref ty) => Ok(ty),
                    None => Err(EncodingError::ValueMismatch {
                        details: format!("could not get type information for case {}", name),
                    }),
                }?;
                let decoded_value = case_value
                    .as_ref()
                    .map(|v| decode_param(v, case_ty, resource_store))
                    .transpose()?;
                match decoded_value {
                    Some(decoded_value) => Ok(DecodeParamResult {
                        val: Val::Variant(name.to_string(), Some(Box::new(decoded_value.val))),
                        resources_to_drop: decoded_value.resources_to_drop,
                    }),
                    None => Ok(DecodeParamResult::simple(Val::Variant(
                        name.to_string(),
                        None,
                    ))),
                }
            }
            _ => Err(EncodingError::ParamTypeMismatch),
        },
        Type::Enum(ty) => match param {
            Value::Enum(discriminant) => {
                let names: Vec<&str> = ty.names().collect();
                let name: &str =
                    names
                        .get(*discriminant as usize)
                        .ok_or(EncodingError::ValueMismatch {
                            details: format!(
                                "could not get name for discriminant {}",
                                discriminant
                            ),
                        })?;

                Ok(DecodeParamResult::simple(Val::Enum(name.to_string())))
            }
            _ => Err(EncodingError::ParamTypeMismatch),
        },
        Type::Option(ty) => match param {
            Value::Option(value) => match value {
                Some(value) => {
                    let decoded_value = decode_param(value, &ty.ty(), resource_store)?;
                    Ok(DecodeParamResult {
                        val: Val::Option(Some(Box::new(decoded_value.val))),
                        resources_to_drop: decoded_value.resources_to_drop,
                    })
                }
                None => Ok(DecodeParamResult::simple(Val::Option(None))),
            },
            _ => Err(EncodingError::ParamTypeMismatch),
        },
        Type::Result(ty) => match param {
            Value::Result(result) => match result {
                Ok(value) => {
                    let ok_ty = ty.ok().ok_or(EncodingError::ValueMismatch {
                        details: "could not get ok type".to_string(),
                    })?;
                    let decoded_value = value
                        .as_ref()
                        .map(|v| decode_param(v, &ok_ty, resource_store))
                        .transpose()?;
                    match decoded_value {
                        Some(decoded_value) => Ok(DecodeParamResult {
                            val: Val::Result(Ok(Some(Box::new(decoded_value.val)))),
                            resources_to_drop: decoded_value.resources_to_drop,
                        }),
                        None => Ok(DecodeParamResult::simple(Val::Result(Ok(None)))),
                    }
                }
                Err(value) => {
                    let err_ty = ty.err().ok_or(EncodingError::ValueMismatch {
                        details: "could not get err type".to_string(),
                    })?;
                    let decoded_value = value
                        .as_ref()
                        .map(|v| decode_param(v, &err_ty, resource_store))
                        .transpose()?;
                    match decoded_value {
                        Some(decoded_value) => Ok(DecodeParamResult {
                            val: Val::Result(Err(Some(Box::new(decoded_value.val)))),
                            resources_to_drop: decoded_value.resources_to_drop,
                        }),
                        None => Ok(DecodeParamResult::simple(Val::Result(Err(None)))),
                    }
                }
            },
            _ => Err(EncodingError::ParamTypeMismatch),
        },
        Type::Flags(ty) => match param {
            Value::Flags(flags) => {
                let flag_names = ty.names().collect::<Vec<&str>>();
                let active_flags: Vec<String> = flag_names
                    .iter()
                    .zip(flags)
                    .filter_map(|(name, enabled)| {
                        if *enabled {
                            Some(name.to_string())
                        } else {
                            None
                        }
                    })
                    .collect();

                Ok(DecodeParamResult::simple(Val::Flags(active_flags)))
            }
            _ => Err(EncodingError::ParamTypeMismatch),
        },
        Type::Own(_) => match param {
            Value::Handle { uri, resource_id } => {
                if resource_store.self_uri() == *uri {
                    match resource_store.get(*resource_id) {
                        Some(resource) => Ok(DecodeParamResult {
                            val: Val::Resource(resource),
                            resources_to_drop: vec![resource],
                        }),
                        None => Err(EncodingError::ValueMismatch {
                            details: "resource not found".to_string(),
                        }),
                    }
                } else {
                    Err(EncodingError::ValueMismatch {
                        details: "cannot resolve handle belonging to a different worker"
                            .to_string(),
                    })
                }
            }
            _ => Err(EncodingError::ParamTypeMismatch),
        },
        Type::Borrow(_) => match param {
            Value::Handle { uri, resource_id } => {
                if resource_store.self_uri() == *uri {
                    match resource_store.borrow(*resource_id) {
                        Some(resource) => Ok(DecodeParamResult::simple(Val::Resource(resource))),
                        None => Err(EncodingError::ValueMismatch {
                            details: "resource not found".to_string(),
                        }),
                    }
                } else {
                    Err(EncodingError::ValueMismatch {
                        details: "cannot resolve handle belonging to a different worker"
                            .to_string(),
                    })
                }
            }
            _ => Err(EncodingError::ParamTypeMismatch),
        },
    }
}

/// Converts a wasmtime Val to a Golem protobuf Val
pub fn encode_output(
    value: &Val,
    typ: &Type,
    resource_store: &mut impl ResourceStore,
) -> Result<Value, EncodingError> {
    match value {
        Val::Bool(bool) => Ok(Value::Bool(*bool)),
        Val::S8(i8) => Ok(Value::S8(*i8)),
        Val::U8(u8) => Ok(Value::U8(*u8)),
        Val::S16(i16) => Ok(Value::S16(*i16)),
        Val::U16(u16) => Ok(Value::U16(*u16)),
        Val::S32(i32) => Ok(Value::S32(*i32)),
        Val::U32(u32) => Ok(Value::U32(*u32)),
        Val::S64(i64) => Ok(Value::S64(*i64)),
        Val::U64(u64) => Ok(Value::U64(*u64)),
        Val::Float32(f32) => Ok(Value::F32(*f32)),
        Val::Float64(f64) => Ok(Value::F64(*f64)),
        Val::Char(char) => Ok(Value::Char(*char)),
        Val::String(string) => Ok(Value::String(string.to_string())),
        Val::List(list) => {
            if let Type::List(list_type) = typ {
                let mut encoded_values = Vec::new();
                for value in (*list).iter() {
                    encoded_values.push(encode_output(value, &list_type.ty(), resource_store)?);
                }
                Ok(Value::List(encoded_values))
            } else {
                Err(EncodingError::ValueMismatch {
                    details: "Got a List value for non-list result type".to_string(),
                })
            }
        }
        Val::Record(record) => {
            if let Type::Record(record_type) = typ {
                let encoded_values = record
                    .iter()
                    .zip(record_type.fields())
                    .map(|((_name, value), field)| encode_output(value, &field.ty, resource_store))
                    .collect::<Result<Vec<Value>, EncodingError>>()?;
                Ok(Value::Record(encoded_values))
            } else {
                Err(EncodingError::ValueMismatch {
                    details: "Got a Record value for non-record result type".to_string(),
                })
            }
        }
        Val::Tuple(tuple) => {
            if let Type::Tuple(tuple_type) = typ {
                let encoded_values = tuple
                    .iter()
                    .zip(tuple_type.types())
                    .map(|(v, t)| encode_output(v, &t, resource_store))
                    .collect::<Result<Vec<Value>, EncodingError>>()?;
                Ok(Value::Tuple(encoded_values))
            } else {
                Err(EncodingError::ValueMismatch {
                    details: "Got a Tuple value for non-tuple result type".to_string(),
                })
            }
        }
<<<<<<< HEAD
        Val::Variant(variant) => {
            let wasm_variant = unsafe {
                std::mem::transmute::<wasmtime::component::Variant, crate::wasmtime::WasmVariant>(
                    variant.clone(),
                )
            };
            let WasmVariant {
                ty: _,
                discriminant,
                value,
            } = wasm_variant;
            let encoded_output = value
                .map(|v| encode_output(&v, resource_store))
                .transpose()?;
            Ok(Value::Variant {
                case_idx: discriminant,
                case_value: encoded_output.map(Box::new),
            })
        }
        Val::Enum(enum0) => {
            let wasm_enum = unsafe {
                std::mem::transmute::<wasmtime::component::Enum, crate::wasmtime::WasmEnum>(
                    enum0.clone(),
                )
            };
            let WasmEnum {
                ty: _,
                discriminant,
            } = wasm_enum;
            Ok(Value::Enum(discriminant))
=======
        Val::Variant(name, value) => {
            if let Type::Variant(variant_type) = typ {
                let (discriminant, case) = variant_type
                    .cases()
                    .enumerate()
                    .find(|(_idx, case)| case.name == *name)
                    .ok_or(EncodingError::ValueMismatch {
                        details: format!("Could not find case for variant {}", name),
                    })?;

                let encoded_output = value
                    .as_ref()
                    .map(|v| {
                        encode_output(
                            v,
                            &case.ty.ok_or(EncodingError::ValueMismatch {
                                details: "Could not get type information for case".to_string(),
                            })?,
                            resource_store,
                        )
                    })
                    .transpose()?;
                Ok(Value::Variant {
                    case_idx: discriminant as u32,
                    case_value: encoded_output.map(Box::new),
                })
            } else {
                Err(EncodingError::ValueMismatch {
                    details: "Got a Variant value for non-variant result type".to_string(),
                })
            }
        }
        Val::Enum(name) => {
            if let Type::Enum(enum_type) = typ {
                let (discriminant, _name) = enum_type
                    .names()
                    .enumerate()
                    .find(|(_idx, n)| n == name)
                    .ok_or(EncodingError::ValueMismatch {
                        details: format!("Could not find discriminant for enum {}", name),
                    })?;
                Ok(Value::Enum(discriminant as u32))
            } else {
                Err(EncodingError::ValueMismatch {
                    details: "Got an Enum value for non-enum result type".to_string(),
                })
            }
>>>>>>> 81b14b01
        }
        Val::Option(option) => match option {
            Some(value) => {
                if let Type::Option(option_type) = typ {
                    let encoded_output = encode_output(value, &option_type.ty(), resource_store)?;
                    Ok(Value::Option(Some(Box::new(encoded_output))))
                } else {
                    Err(EncodingError::ValueMismatch {
                        details: "Got an Option value for non-option result type".to_string(),
                    })
                }
            }
            None => Ok(Value::Option(None)),
        },
        Val::Result(result) => {
            if let Type::Result(result_type) = typ {
                match result {
                    Ok(value) => {
                        let encoded_output = value
                            .as_ref()
                            .map(|v| {
                                result_type
                                    .ok()
                                    .ok_or(EncodingError::ValueMismatch {
                                        details: "Could not get ok type for result".to_string(),
                                    })
                                    .and_then(|t| encode_output(v, &t, resource_store))
                            })
                            .transpose()?;
                        Ok(Value::Result(Ok(encoded_output.map(Box::new))))
                    }
                    Err(value) => {
                        let encoded_output = value
                            .as_ref()
                            .map(|v| {
                                result_type
                                    .err()
                                    .ok_or(EncodingError::ValueMismatch {
                                        details: "Could not get error type for result".to_string(),
                                    })
                                    .and_then(|t| encode_output(v, &t, resource_store))
                            })
                            .transpose()?;
                        Ok(Value::Result(Err(encoded_output.map(Box::new))))
                    }
                }
            } else {
                Err(EncodingError::ValueMismatch {
                    details: "Got a Result value for non-result result type".to_string(),
                })
            }
        }
        Val::Flags(flags) => {
<<<<<<< HEAD
            let wasm_flags = unsafe {
                std::mem::transmute::<wasmtime::component::Flags, crate::wasmtime::WasmFlags>(
                    flags.clone(),
                )
            };
            let WasmFlags {
                ty: _,
                count,
                value,
            } = wasm_flags;
            let mut encoded_value = vec![false; count as usize];
=======
            if let Type::Flags(flags_type) = typ {
                let mut encoded_value = vec![false; flags_type.names().count()];
>>>>>>> 81b14b01

                for (idx, name) in flags_type.names().enumerate() {
                    if flags.contains(&name.to_string()) {
                        encoded_value[idx] = true;
                    }
                }

                Ok(Value::Flags(encoded_value))
            } else {
                Err(EncodingError::ValueMismatch {
                    details: "Got a Flags value for non-flags result type".to_string(),
                })
            }
        }
        Val::Resource(resource) => {
            let id = resource_store.add(*resource);
            Ok(Value::Handle {
                uri: resource_store.self_uri(),
                resource_id: id,
            })
        }
    }
}

pub fn type_to_analysed_type(typ: &Type) -> Result<AnalysedType, String> {
    match typ {
        Type::Bool => Ok(AnalysedType::Bool),
        Type::S8 => Ok(AnalysedType::S8),
        Type::U8 => Ok(AnalysedType::U8),
        Type::S16 => Ok(AnalysedType::S16),
        Type::U16 => Ok(AnalysedType::U16),
        Type::S32 => Ok(AnalysedType::S32),
        Type::U32 => Ok(AnalysedType::U32),
        Type::S64 => Ok(AnalysedType::S64),
        Type::U64 => Ok(AnalysedType::U64),
        Type::Float32 => Ok(AnalysedType::F32),
        Type::Float64 => Ok(AnalysedType::F64),
        Type::Char => Ok(AnalysedType::Chr),
        Type::String => Ok(AnalysedType::Str),
        Type::List(list) => {
            let inner = type_to_analysed_type(&list.ty())?;
            Ok(AnalysedType::List(Box::new(inner)))
        }
        Type::Record(record) => {
            let fields = record
                .fields()
                .map(|field| type_to_analysed_type(&field.ty).map(|t| (field.name.to_string(), t)))
                .collect::<Result<Vec<_>, _>>()?;
            Ok(AnalysedType::Record(fields))
        }
        Type::Tuple(tuple) => {
            let types = tuple
                .types()
                .map(|ty| type_to_analysed_type(&ty))
                .collect::<Result<Vec<_>, _>>()?;
            Ok(AnalysedType::Tuple(types))
        }
        Type::Variant(variant) => {
            let cases = variant
                .cases()
                .map(|case| match case.ty {
                    Some(ty) => {
                        type_to_analysed_type(&ty).map(|t| (case.name.to_string(), Some(t)))
                    }
                    None => Ok((case.name.to_string(), None)),
                })
                .collect::<Result<Vec<_>, _>>()?;
            Ok(AnalysedType::Variant(cases))
        }
        Type::Enum(enm) => {
            let names = enm.names().map(|name| name.to_string()).collect();
            Ok(AnalysedType::Enum(names))
        }
        Type::Option(option) => {
            let inner = type_to_analysed_type(&option.ty())?;
            Ok(AnalysedType::Option(Box::new(inner)))
        }
        Type::Result(result) => {
            let ok = match result.ok() {
                Some(ty) => Some(Box::new(type_to_analysed_type(&ty)?)),
                None => None,
            };
            let error = match result.err() {
                Some(ty) => Some(Box::new(type_to_analysed_type(&ty)?)),
                None => None,
            };
            Ok(AnalysedType::Result { ok, error })
        }
        Type::Flags(flags) => {
            let names = flags.names().map(|name| name.to_string()).collect();
            Ok(AnalysedType::Flags(names))
        }
        Type::Own(_) => Err("Cannot extract information about owned resource type".to_string()),
        Type::Borrow(_) => {
            Err("Cannot extract information about borrowed resource type".to_string())
        }
    }
}<|MERGE_RESOLUTION|>--- conflicted
+++ resolved
@@ -378,38 +378,6 @@
                 })
             }
         }
-<<<<<<< HEAD
-        Val::Variant(variant) => {
-            let wasm_variant = unsafe {
-                std::mem::transmute::<wasmtime::component::Variant, crate::wasmtime::WasmVariant>(
-                    variant.clone(),
-                )
-            };
-            let WasmVariant {
-                ty: _,
-                discriminant,
-                value,
-            } = wasm_variant;
-            let encoded_output = value
-                .map(|v| encode_output(&v, resource_store))
-                .transpose()?;
-            Ok(Value::Variant {
-                case_idx: discriminant,
-                case_value: encoded_output.map(Box::new),
-            })
-        }
-        Val::Enum(enum0) => {
-            let wasm_enum = unsafe {
-                std::mem::transmute::<wasmtime::component::Enum, crate::wasmtime::WasmEnum>(
-                    enum0.clone(),
-                )
-            };
-            let WasmEnum {
-                ty: _,
-                discriminant,
-            } = wasm_enum;
-            Ok(Value::Enum(discriminant))
-=======
         Val::Variant(name, value) => {
             if let Type::Variant(variant_type) = typ {
                 let (discriminant, case) = variant_type
@@ -457,7 +425,6 @@
                     details: "Got an Enum value for non-enum result type".to_string(),
                 })
             }
->>>>>>> 81b14b01
         }
         Val::Option(option) => match option {
             Some(value) => {
@@ -511,22 +478,8 @@
             }
         }
         Val::Flags(flags) => {
-<<<<<<< HEAD
-            let wasm_flags = unsafe {
-                std::mem::transmute::<wasmtime::component::Flags, crate::wasmtime::WasmFlags>(
-                    flags.clone(),
-                )
-            };
-            let WasmFlags {
-                ty: _,
-                count,
-                value,
-            } = wasm_flags;
-            let mut encoded_value = vec![false; count as usize];
-=======
             if let Type::Flags(flags_type) = typ {
                 let mut encoded_value = vec![false; flags_type.names().count()];
->>>>>>> 81b14b01
 
                 for (idx, name) in flags_type.names().enumerate() {
                     if flags.contains(&name.to_string()) {
